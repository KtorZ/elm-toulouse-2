--- conflicted
+++ resolved
@@ -7,11 +7,8 @@
 import Http as Http exposing (expectJson)
 import Json.Decode as Decode exposing (Decoder)
 import Random as Random exposing (Generator, Seed)
-<<<<<<< HEAD
 import Set exposing (Set)
-=======
 import Time exposing (Posix)
->>>>>>> bc91a3e4
 
 
 main : Program () Model Msg
@@ -51,12 +48,8 @@
 type alias Question =
     { question : String
     , goodAnswer : String
-<<<<<<< HEAD
     , wrongAnswers : Set String
-=======
-    , wrongAnswers : List String
     , secondsLeft : Int
->>>>>>> bc91a3e4
     }
 
 
@@ -186,15 +179,11 @@
                 \( right, wrongs ) ->
                     { question = "How tall is " ++ right.name ++ "?"
                     , goodAnswer = right.height
-<<<<<<< HEAD
                     , wrongAnswers =
                         wrongs
                             |> List.map .height
                             |> Set.fromList
-=======
-                    , wrongAnswers = List.map .height wrongs
-                    , secondsLeft = 10
->>>>>>> bc91a3e4
+                    , secondsLeft = 10
                     }
 
         CPeople Mass ->
@@ -202,15 +191,11 @@
                 \( right, wrongs ) ->
                     { question = "How much does " ++ right.name ++ " weight?"
                     , goodAnswer = right.mass
-<<<<<<< HEAD
                     , wrongAnswers =
                         wrongs
                             |> List.map .mass
                             |> Set.fromList
-=======
-                    , wrongAnswers = List.map .mass wrongs
-                    , secondsLeft = 10
->>>>>>> bc91a3e4
+                    , secondsLeft = 10
                     }
 
         CPeople Gender ->
@@ -218,11 +203,11 @@
                 \( right, wrongs ) ->
                     { question = "What is the gender of " ++ right.name ++ " ?"
                     , goodAnswer = right.gender
-<<<<<<< HEAD
                     , wrongAnswers =
                         wrongs
                             |> List.map .gender
                             |> Set.fromList
+                    , secondsLeft = 10
                     }
 
         CSpecies AverageHeight ->
@@ -234,6 +219,7 @@
                         wrongs
                             |> List.map .averageHeight
                             |> Set.fromList
+                    , secondsLeft = 10
                     }
 
         CSpecies AverageLifespan ->
@@ -245,6 +231,7 @@
                         wrongs
                             |> List.map .averageLifespan
                             |> Set.fromList
+                    , secondsLeft = 10
                     }
 
         CSpecies Classification ->
@@ -256,10 +243,7 @@
                         wrongs
                             |> List.map .classification
                             |> Set.fromList
-=======
-                    , wrongAnswers = List.map .gender wrongs
-                    , secondsLeft = 10
->>>>>>> bc91a3e4
+                    , secondsLeft = 10
                     }
 
 
@@ -414,16 +398,11 @@
         AskingQuestion { question, goodAnswer, wrongAnswers, secondsLeft } ->
             div
                 [ class "container" ]
-<<<<<<< HEAD
-                [ p [] [ text question ]
+                [ p [] [ text "Time left : ", viewTimer secondsLeft ]
+                , p [] [ text question ]
                 , div [ class "answers" ] <|
                     List.map viewAnswer <|
                         Set.toList (Set.insert goodAnswer wrongAnswers)
-=======
-                [ p [] [ text "Time left : ", viewTimer secondsLeft ]
-                , p [] [ text question ]
-                , div [ class "answers" ] <| List.map viewAnswer (goodAnswer :: wrongAnswers)
->>>>>>> bc91a3e4
                 ]
 
         Errored ->
